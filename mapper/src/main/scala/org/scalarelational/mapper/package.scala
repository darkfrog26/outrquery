--- conflicted
+++ resolved
@@ -11,41 +11,18 @@
     * into the namespace would result in `insert` calls being ambiguous.
     */
   implicit class MappableTable[Mapped: ClassTag](table: MappedTable[Mapped]) {
+    @deprecated("Use Entity mix-in for case classes instead of MappableTable", "1.1.0")
     def insert(value: Mapped, strictMapping: Boolean = true)
               (implicit manifest: Manifest[Mapped]): InsertSingle[Ref[Mapped]] = {
       val values = mapper.Reflection.fieldValues(table, value, strictMapping)
       table.insertColumnValues(values)
     }
 
-<<<<<<< HEAD
+    @deprecated("Use Entity mix-in for case classes instead of MappableTable", "1.1.0")
     def update(value: Mapped, strictMapping: Boolean = true)
               (implicit manifest: Manifest[Mapped]): Update[Ref[Mapped]] = {
       val values = mapper.Reflection.fieldValues(table, value, strictMapping)
       table.updateColumnValues(values)
     }
-=======
-    @deprecated("Use Entity mix-in for case classes instead of MappableTable", "1.1.0")
-    def insert[T: ClassTag](value: T, strictMapping: Boolean = true): InsertSingle = {
-      val values = fieldValues(value, strictMapping)
-      insertColumnValues(table, values)
-    }
-
-    @deprecated("Use Entity mix-in for case classes instead of MappableTable", "1.1.0")
-    def update[T: ClassTag](value: T, strictMapping: Boolean = true): Update = {
-      val values = fieldValues(value, strictMapping)
-      updateColumnValues(table, values)
-    }
-  }
-
-  def updateColumnValues(table: Table, values: List[ColumnValue[Any]]): Update = {
-    val primaryKey = values.find(cv => cv.column.has(PrimaryKey))
-      .getOrElse(throw new RuntimeException("Update must have a PrimaryKey value specified to be able to update."))
-    val primaryColumn = primaryKey.column
-    table.datastore.update(values: _*) where (primaryColumn === primaryKey.value)
-  }
-
-  def insertColumnValues(table: Table, values: List[ColumnValue[Any]]): InsertSingle = {
-    table.datastore.insert(values: _*)
->>>>>>> 764818eb
   }
 }